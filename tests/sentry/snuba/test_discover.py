--- conflicted
+++ resolved
@@ -1350,14 +1350,9 @@
             groupby=["transaction"],
             dataset=Dataset.Discover,
             aggregations=[
-<<<<<<< HEAD
                 ["avgOrNull", "duration", "avg_transaction_duration"],
                 ["maxOrNull", "timestamp", "max_timestamp"],
-=======
-                ["avg", "duration", "avg_transaction_duration"],
                 ["stddevSamp", "duration", "stddev_transaction_duration"],
-                ["max", "timestamp", "max_timestamp"],
->>>>>>> 03676e43
             ],
             having=[["max_timestamp", ">", 1575158400]],
             end=end_time,
@@ -1402,14 +1397,9 @@
                 groupby=["transaction"],
                 dataset=Dataset.Discover,
                 aggregations=[
-<<<<<<< HEAD
                     ["avgOrNull", "duration", "avg_transaction_duration"],
                     ["maxOrNull", "timestamp", "max_timestamp"],
-=======
-                    ["avg", "duration", "avg_transaction_duration"],
                     ["stddevSamp", "duration", "stddev_transaction_duration"],
-                    ["max", "timestamp", "max_timestamp"],
->>>>>>> 03676e43
                 ],
                 having=[["avg_transaction_duration", ">", value]],
                 end=end_time,
