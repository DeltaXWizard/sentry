--- conflicted
+++ resolved
@@ -37,14 +37,9 @@
     update_alert_rule_stats,
 )
 from sentry.models import Integration
-<<<<<<< HEAD
-from sentry.snuba.models import QueryDatasets, QuerySubscription
-from sentry.testutils import TestCase
-=======
-from sentry.snuba.models import QuerySubscription, SnubaQueryEventType
+from sentry.snuba.models import QueryDatasets, QuerySubscription, SnubaQueryEventType
 from sentry.testutils import SnubaTestCase, TestCase
 from sentry.testutils.helpers.datetime import iso_format
->>>>>>> e67ff3e3
 from sentry.utils import json
 from sentry.utils.compat import map
 from sentry.utils.compat.mock import Mock, call, patch
@@ -1101,7 +1096,6 @@
         self.assert_trigger_exists_with_status(incident, other_trigger, TriggerStatus.RESOLVED)
         self.assert_actions_resolved_for_incident(incident, [self.action])
 
-<<<<<<< HEAD
     def test_crash_rate_alert_for_sessions_with_auto_resolve_critical(self):
         """
         Test that ensures that a Critical alert is triggered when `crash_free_percentage` falls
@@ -1315,7 +1309,7 @@
         incident = self.assert_active_incident(rule)
         self.assert_actions_fired_for_incident(incident, [action_critical])
         self.assert_trigger_exists_with_status(incident, trigger, TriggerStatus.ACTIVE)
-=======
+
     def test_comparison_alert_above(self):
         rule = self.comparison_rule_above
         comparison_delta = timedelta(seconds=rule.comparison_delta)
@@ -1444,7 +1438,6 @@
         self.assert_no_active_incident(rule)
         self.assert_trigger_exists_with_status(incident, trigger, TriggerStatus.RESOLVED)
         self.assert_actions_resolved_for_incident(incident, [self.action])
->>>>>>> e67ff3e3
 
 
 class TestBuildAlertRuleStatKeys(unittest.TestCase):
