--- conflicted
+++ resolved
@@ -32,10 +32,6 @@
         ),
     ]
     deprecation_date = datetime(2021, 9, 20)
-<<<<<<< HEAD
-
-=======
->>>>>>> 0606359c
     alternative = "pagerduty"
     alt_is_sentry_app = False
 
