--- conflicted
+++ resolved
@@ -116,11 +116,7 @@
 default_manager.add("organizations:dashboards-v2", OrganizationFeature)  # NOQA
 default_manager.add("organizations:performance-landing-v2", OrganizationFeature)  # NOQA
 default_manager.add("organizations:performance-vitals-overview", OrganizationFeature)  # NOQA
-<<<<<<< HEAD
-default_manager.add("organizations:workflow-owners", OrganizationFeature)  # NOQA
 default_manager.add("organizations:snql", OrganizationFeature)  # NOQA
-=======
->>>>>>> 94a6bc76
 
 # NOTE: Don't add features down here! Add them to their specific group and sort
 #       them alphabetically! The order features are registered is not important.
