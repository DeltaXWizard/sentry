import logging
import random
import signal
import time
from concurrent.futures import Future, ThreadPoolExecutor, wait
from contextlib import contextmanager
from typing import Any, Generator, Mapping, MutableSequence, Optional, Tuple

from confluent_kafka import OFFSET_INVALID, TopicPartition
from django.conf import settings
from django.utils.functional import cached_property

from sentry import options
from sentry.eventstream.kafka.consumer import SynchronizedConsumer
from sentry.eventstream.kafka.protocol import (
    get_task_kwargs_for_message,
    get_task_kwargs_for_message_from_headers,
)
from sentry.eventstream.snuba import SnubaProtocolEventStream
from sentry.utils import json, kafka, metrics
from sentry.utils.types import Float

logger = logging.getLogger(__name__)

Message = Any
__DURATION_METRIC__ = "eventstream.duration"


class KafkaEventStream(SnubaProtocolEventStream):
    def __init__(self, **options):
        self.topic = settings.KAFKA_TOPICS[settings.KAFKA_EVENTS]["topic"]
        self._pending_futures: MutableSequence[Future] = []
        self._batch_create_time: Float = time.time() * 1000

    @cached_property
    def producer(self):
        return kafka.producers.get(settings.KAFKA_EVENTS)

    def delivery_callback(self, error, message):
        if error is not None:
            logger.warning("Could not publish message (error: %s): %r", error, message)

    def _get_headers_for_insert(
        self,
        group,
        event,
        is_new,
        is_regression,
        is_new_group_environment,
        primary_hash,
        received_timestamp: float,
        skip_consume,
    ) -> Mapping[str, str]:

        # HACK: We are putting all this extra information that is required by the
        # post process forwarder into the headers so we can skip parsing entire json
        # messages. The post process forwarder is currently bound to a single core.
        # Once we are able to parallelize the JSON parsing and other transformation
        # steps being done there we may want to remove this hack.
        def encode_bool(value: Optional[bool]) -> str:
            if value is None:
                value = False
            return str(int(value))

        # WARNING: We must remove all None headers. There is a bug in confluent-kafka-python
        # (used by both Sentry and Snuba) that incorrectly decrements the reference count of
        # Python's None on any attempt to read header values containing null values, leading
        # None to eventually get deallocated and crash the interpreter. The bug exists in the
        # version we are using (1.5) as well as in the latest (at the time of writing) 1.7 version.
        def strip_none_values(value: Mapping[str, Optional[str]]) -> Mapping[str, str]:
            return {key: value for key, value in value.items() if value is not None}

        send_new_headers = options.get("eventstream:kafka-headers")

        if send_new_headers is True:
            return strip_none_values(
                {
                    "Received-Timestamp": str(received_timestamp),
                    "event_id": str(event.event_id),
                    "project_id": str(event.project_id),
                    "group_id": str(event.group_id) if event.group_id is not None else None,
                    "primary_hash": str(primary_hash) if primary_hash is not None else None,
                    "is_new": encode_bool(is_new),
                    "is_new_group_environment": encode_bool(is_new_group_environment),
                    "is_regression": encode_bool(is_regression),
                    "skip_consume": encode_bool(skip_consume),
                }
            )
        else:
            return super()._get_headers_for_insert(
                group,
                event,
                is_new,
                is_regression,
                is_new_group_environment,
                primary_hash,
                received_timestamp,
                skip_consume,
            )

    def _send(
        self,
        project_id: int,
        _type: str,
        extra_data: Tuple[Any, ...] = (),
        asynchronous: bool = True,
        headers: Optional[Mapping[str, str]] = None,
    ):
        if headers is None:
            headers = {}
        headers["operation"] = _type
        headers["version"] = str(self.EVENT_PROTOCOL_VERSION)

        # Polling the producer is required to ensure callbacks are fired. This
        # means that the latency between a message being delivered (or failing
        # to be delivered) and the corresponding callback being fired is
        # roughly the same as the duration of time that passes between publish
        # calls. If this ends up being too high, the publisher should be moved
        # into a background thread that can poll more frequently without
        # interfering with request handling. (This does `poll` does not act as
        # a heartbeat for the purposes of any sort of session expiration.)
        # Note that this call to poll() is *only* dealing with earlier
        # asynchronous produce() calls from the same process.
        self.producer.poll(0.0)

        assert isinstance(extra_data, tuple)
        key = str(project_id)

        try:
            self.producer.produce(
                topic=self.topic,
                key=key.encode("utf-8"),
                value=json.dumps((self.EVENT_PROTOCOL_VERSION, _type) + extra_data),
                on_delivery=self.delivery_callback,
                headers=[(k, v.encode("utf-8")) for k, v in headers.items()],
            )
        except Exception as error:
            logger.error("Could not publish message: %s", error, exc_info=True)
            return

        if not asynchronous:
            # flush() is a convenience method that calls poll() until len() is zero
            self.producer.flush()

    def requires_post_process_forwarder(self):
        return True

    def _reset_batch(self):
        self._pending_futures = []
        self._batch_create_time = time.time() * 1000

    def run_post_process_forwarder(
        self,
        consumer_group,
        commit_log_topic,
        synchronize_commit_group,
        commit_batch_size=100,
        commit_batch_timeout_ms=1000,
        initial_offset_reset="latest",
    ):
        logger.debug("Starting post-process forwarder...")
        cluster_name = settings.KAFKA_TOPICS[settings.KAFKA_EVENTS]["cluster"]
        executor = ThreadPoolExecutor()

        consumer = SynchronizedConsumer(
            cluster_name=cluster_name,
            consumer_group=consumer_group,
            commit_log_topic=commit_log_topic,
            synchronize_commit_group=synchronize_commit_group,
            initial_offset_reset=initial_offset_reset,
        )

        owned_partition_offsets = {}

        def commit(partitions):
            results = consumer.commit(offsets=partitions, asynchronous=False)

            errors = [i for i in results if i.error is not None]
            if errors:
                raise Exception(
                    "Failed to commit {}/{} partitions: {!r}".format(
                        len(errors), len(partitions), errors
                    )
                )

            return results

        def on_assign(consumer, partitions):
            logger.info("Received partition assignment: %r", partitions)

            for i in partitions:
                if i.offset == OFFSET_INVALID:
                    updated_offset = None
                elif i.offset < 0:
                    raise Exception(
                        f"Received unexpected negative offset during partition assignment: {i!r}"
                    )
                else:
                    updated_offset = i.offset

                key = (i.topic, i.partition)
                previous_offset = owned_partition_offsets.get(key, None)
                if previous_offset is not None and previous_offset != updated_offset:
                    logger.warning(
                        "Received new offset for owned partition %r, will overwrite previous stored offset %r with %r.",
                        key,
                        previous_offset,
                        updated_offset,
                    )

                owned_partition_offsets[key] = updated_offset

        def on_revoke(consumer, partitions):
            logger.info("Revoked partition assignment: %r", partitions)

            offsets_to_commit = []

            for i in partitions:
                key = (i.topic, i.partition)

                try:
                    offset = owned_partition_offsets.pop(key)
                except KeyError:
                    logger.warning(
                        "Received unexpected partition revocation for unowned partition: %r",
                        i,
                        exc_info=True,
                    )
                    continue

                if offset is None:
                    logger.debug("Skipping commit of unprocessed partition: %r", i)
                    continue

                offsets_to_commit.append(TopicPartition(i.topic, i.partition, offset))

            if offsets_to_commit:
                logger.debug(
                    "Committing offset(s) for %s revoked partition(s): %r",
                    len(offsets_to_commit),
                    offsets_to_commit,
                )
                commit(offsets_to_commit)

        consumer.subscribe([self.topic], on_assign=on_assign, on_revoke=on_revoke)

        def commit_offsets() -> None:
            offsets_to_commit = []
            for (topic, partition), offset in owned_partition_offsets.items():
                if offset is None:
                    logger.debug("Skipping commit of unprocessed partition: %r", (topic, partition))
                    continue

                offsets_to_commit.append(TopicPartition(topic, partition, offset))

            if offsets_to_commit:
                logger.debug(
                    "Committing offset(s) for %s owned partition(s): %r",
                    len(offsets_to_commit),
                    offsets_to_commit,
                )
                commit(offsets_to_commit)

        shutdown_requested = False

        def handle_shutdown_request(signum: int, frame: Any) -> None:
            nonlocal shutdown_requested
            logger.debug("Received signal %r, requesting shutdown...", signum)
            shutdown_requested = True

        def process_message(kafka_message: Message) -> None:
            task_kwargs = self._get_task_kwargs(kafka_message)
            if not task_kwargs:
                return

            self._pending_futures.append(
                executor.submit(self._dispatch_post_process_group_task, **task_kwargs)
            )

        def collect_results() -> None:
            # Wait for all futures to complete and reset the batch
            wait(self._pending_futures)
            self._reset_batch()

        signal.signal(signal.SIGINT, handle_shutdown_request)
        signal.signal(signal.SIGTERM, handle_shutdown_request)

        def run_single_threaded_loop() -> None:
            nonlocal shutdown_requested
            i = 0
            while not shutdown_requested:
                message = consumer.poll(0.1)
                if message is None:
                    continue

                error = message.error()
                if error is not None:
                    raise Exception(error)

                key = (message.topic(), message.partition())
                if key not in owned_partition_offsets:
                    logger.warning("Skipping message for unowned partition: %r", key)
                    continue

                i = i + 1
                owned_partition_offsets[key] = message.offset() + 1

                use_kafka_headers = options.get("post-process-forwarder:kafka-headers")

                if use_kafka_headers is True:
                    try:
                        with self.sampled_eventstream_timer(
                            instance="get_task_kwargs_for_message_from_headers"
                        ):
<<<<<<< HEAD
                            task_kwargs = get_task_kwargs_for_message_from_headers(
                                message.headers()
                            )
=======
                            if task_kwargs["group_id"] is None:
                                metrics.incr(
                                    "eventstream.messages",
                                    tags={"partition": message.partition(), "type": "transactions"},
                                )
                            else:
                                metrics.incr(
                                    "eventstream.messages",
                                    tags={"partition": message.partition(), "type": "errors"},
                                )
                            self._dispatch_post_process_group_task(**task_kwargs)
>>>>>>> 6b63b134

                        if task_kwargs is not None:
                            with self.sampled_eventstream_timer(
                                instance="dispatch_post_process_group_task"
                            ):
                                self._dispatch_post_process_group_task(**task_kwargs)

                    except Exception as error:
                        logger.error("Could not forward message: %s", error, exc_info=True)
                        self._get_task_kwargs_and_dispatch(message)

                else:
                    self._get_task_kwargs_and_dispatch(message)

                if i % commit_batch_size == 0:
                    commit_offsets()
                    return

        def run_multithreaded_loop() -> None:
            nonlocal shutdown_requested
            i = 0
            while not shutdown_requested:
                if self._pending_futures and (
                    (i % commit_batch_size == 0)
                    or (((time.time() * 1000) - self._batch_create_time) >= commit_batch_timeout_ms)
                ):
                    collect_results()
                    commit_offsets()
                    return

                message = consumer.poll(0.1)
                if message is None:
                    continue

                error = message.error()
                if error is not None:
                    raise Exception(error)

                key = (message.topic(), message.partition())
                if key not in owned_partition_offsets:
                    logger.warning("Skipping message for unowned partition: %r", key)
                    continue

                i = i + 1
                owned_partition_offsets[key] = message.offset() + 1
                process_message(message)

        while True:
            if shutdown_requested:
                break

            if options.get("post-porcess-forwarder:use-threads"):
                run_multithreaded_loop()
            else:
                run_single_threaded_loop()

        logger.debug("Committing offsets and closing consumer...")
        if self._pending_futures:
            collect_results()
            commit_offsets()
        executor.shutdown()
        consumer.close()

    def _get_task_kwargs(self, message: Message) -> Optional[Mapping[str, Any]]:
        use_kafka_headers = options.get("post-process-forwarder:kafka-headers")

        if use_kafka_headers:
            try:
                with self.sampled_eventstream_timer(
                    instance="get_task_kwargs_for_message_from_headers"
                ):
                    return get_task_kwargs_for_message_from_headers(message.headers())
            except Exception as error:
                logger.error("Could not forward message: %s", error, exc_info=True)
                with metrics.timer(__DURATION_METRIC__, instance="get_task_kwargs_for_message"):
                    return get_task_kwargs_for_message(message.value())
        else:
            with metrics.timer(__DURATION_METRIC__, instance="get_task_kwargs_for_message"):
                return get_task_kwargs_for_message(message.value())

    def _get_task_kwargs_and_dispatch(self, message) -> None:
        with metrics.timer("eventstream.duration", instance="get_task_kwargs_for_message"):
            task_kwargs = get_task_kwargs_for_message(message.value())

        if task_kwargs is not None:
            if task_kwargs["group_id"] is None:
                metrics.incr(
                    "eventstream.messages",
                    tags={"partition": message.partition(), "type": "transactions"},
                )
            else:
                metrics.incr(
                    "eventstream.messages",
                    tags={"partition": message.partition(), "type": "errors"},
                )
            with metrics.timer("eventstream.duration", instance="dispatch_post_process_group_task"):
                self._dispatch_post_process_group_task(**task_kwargs)

    @contextmanager
    def sampled_eventstream_timer(self, instance: str) -> Generator[None, None, None]:
        record_metric = random.random() < 0.1
        if record_metric is True:
            with metrics.timer(__DURATION_METRIC__, instance=instance):
                yield
        else:
            yield<|MERGE_RESOLUTION|>--- conflicted
+++ resolved
@@ -312,11 +312,9 @@
                         with self.sampled_eventstream_timer(
                             instance="get_task_kwargs_for_message_from_headers"
                         ):
-<<<<<<< HEAD
                             task_kwargs = get_task_kwargs_for_message_from_headers(
                                 message.headers()
                             )
-=======
                             if task_kwargs["group_id"] is None:
                                 metrics.incr(
                                     "eventstream.messages",
@@ -328,7 +326,6 @@
                                     tags={"partition": message.partition(), "type": "errors"},
                                 )
                             self._dispatch_post_process_group_task(**task_kwargs)
->>>>>>> 6b63b134
 
                         if task_kwargs is not None:
                             with self.sampled_eventstream_timer(
