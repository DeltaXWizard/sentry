from django.db.models import Case, When
from rest_framework.exceptions import ParseError
from rest_framework.response import Response

from sentry import features
from sentry.api.bases import NoProjects, OrganizationEndpoint
from sentry.api.paginator import GenericOffsetPaginator
from sentry.api.serializers import serialize
from sentry.discover.endpoints.bases import DiscoverSavedQueryPermission
from sentry.discover.endpoints.serializers import DiscoverSavedQuerySerializer
from sentry.discover.models import DiscoverSavedQuery
from sentry.search.utils import tokenize_query


class DiscoverSavedQueriesEndpoint(OrganizationEndpoint):
    permission_classes = (DiscoverSavedQueryPermission,)

    def has_feature(self, organization, request):
        return features.has(
            "organizations:discover", organization, actor=request.user
        ) or features.has("organizations:discover-query", organization, actor=request.user)

    def get(self, request, organization):
        """
        List saved queries for organization
        """
        if not self.has_feature(organization, request):
            return self.respond(status=404)

        queryset = (
            DiscoverSavedQuery.objects.filter(organization=organization)
            .select_related("created_by")
            .prefetch_related("projects")
            .extra(select={"lower_name": "lower(name)"})
        )
        query = request.query_params.get("query")
        if query:
            tokens = tokenize_query(query)
            for key, value in tokens.items():
                if key == "name" or key == "query":
                    value = " ".join(value)
                    queryset = queryset.filter(name__icontains=value)
                elif key == "version":
                    value = " ".join(value)
                    queryset = queryset.filter(version=value)
                else:
                    queryset = queryset.none()

        sort_by = request.query_params.get("sortBy")
        if sort_by and sort_by.startswith("-"):
            sort_by, desc = sort_by[1:], True
        else:
            desc = False

        if sort_by == "name":
            order_by = [
                "-lower_name" if desc else "lower_name",
                "-date_created",
            ]

<<<<<<< HEAD
        elif sort_by in ("dateCreated", "-dateCreated"):
            order_by = "-date_created" if sort_by.startswith("-") else "date_created"

        elif sort_by in ("dateUpdated", "-dateUpdated"):
            order_by = "-date_updated" if sort_by.startswith("-") else "date_updated"

        elif sort_by in ("mostPopular", "-mostPopular"):
            order_by = [
                "visits" if sort_by.startswith("-") else "-visits",
                "-date_updated",
            ]

        elif sort_by in ("recentlyViewed", "-recentlyViewed"):
            order_by = "last_visited" if sort_by.startswith("-") else "-last_visited"
=======
        elif sort_by == "dateCreated":
            order_by = "-date_created" if desc else "date_created"

        elif sort_by == "dateUpdated":
            order_by = "-date_updated" if desc else "date_updated"

        elif sort_by == "mostPopular":
            order_by = [
                "visits" if desc else "-visits",
                "-date_updated",
            ]

        elif sort_by == "recentlyViewed":
            order_by = "last_visited" if desc else "-last_visited"
>>>>>>> e83e7a81

        elif sort_by == "myqueries":
            order_by = [
                Case(When(created_by_id=request.user.id, then=-1), default="created_by_id"),
                "-date_created",
            ]

        else:
            order_by = "lower_name"

        if not isinstance(order_by, list):
            order_by = [order_by]
        queryset = queryset.order_by(*order_by)

        # Old discover expects all queries and uses this parameter.
        if request.query_params.get("all") == "1":
            saved_queries = list(queryset.all())
            return Response(serialize(saved_queries), status=200)

        def data_fn(offset, limit):
            return list(queryset[offset : offset + limit])

        return self.paginate(
            request=request,
            paginator=GenericOffsetPaginator(data_fn=data_fn),
            on_results=lambda x: serialize(x, request.user),
            default_per_page=25,
        )

    def post(self, request, organization):
        """
        Create a saved query
        """
        if not self.has_feature(organization, request):
            return self.respond(status=404)

        try:
            params = self.get_filter_params(
                request, organization, project_ids=request.data.get("projects")
            )
        except NoProjects:
            raise ParseError(detail="No Projects found, join a Team")

        serializer = DiscoverSavedQuerySerializer(
            data=request.data,
            context={"params": params},
        )

        if not serializer.is_valid():
            return Response(serializer.errors, status=400)

        data = serializer.validated_data

        model = DiscoverSavedQuery.objects.create(
            organization=organization,
            name=data["name"],
            query=data["query"],
            version=data["version"],
            created_by=request.user if request.user.is_authenticated else None,
        )

        model.set_projects(data["project_ids"])

        return Response(serialize(model), status=201)<|MERGE_RESOLUTION|>--- conflicted
+++ resolved
@@ -58,22 +58,6 @@
                 "-date_created",
             ]
 
-<<<<<<< HEAD
-        elif sort_by in ("dateCreated", "-dateCreated"):
-            order_by = "-date_created" if sort_by.startswith("-") else "date_created"
-
-        elif sort_by in ("dateUpdated", "-dateUpdated"):
-            order_by = "-date_updated" if sort_by.startswith("-") else "date_updated"
-
-        elif sort_by in ("mostPopular", "-mostPopular"):
-            order_by = [
-                "visits" if sort_by.startswith("-") else "-visits",
-                "-date_updated",
-            ]
-
-        elif sort_by in ("recentlyViewed", "-recentlyViewed"):
-            order_by = "last_visited" if sort_by.startswith("-") else "-last_visited"
-=======
         elif sort_by == "dateCreated":
             order_by = "-date_created" if desc else "date_created"
 
@@ -88,7 +72,6 @@
 
         elif sort_by == "recentlyViewed":
             order_by = "last_visited" if desc else "-last_visited"
->>>>>>> e83e7a81
 
         elif sort_by == "myqueries":
             order_by = [
