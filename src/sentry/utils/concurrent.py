import collections
import functools
import logging
import threading
from concurrent.futures import Future
from concurrent.futures._base import FINISHED, RUNNING
from queue import Full, PriorityQueue
from time import time

logger = logging.getLogger(__name__)


def execute(function, daemon=True):
    future = Future()

    def run():
        if not future.set_running_or_notify_cancel():
            return

        try:
            result = function()
        except Exception as e:
            future.set_exception(e)
        else:
            future.set_result(result)

    t = threading.Thread(target=run)
    t.daemon = daemon
    t.start()

    return future


@functools.total_ordering
class PriorityTask(collections.namedtuple("PriorityTask", "priority item")):
    def __eq__(self, b):
        return self.priority == b.priority

    def __lt__(self, b):
        return self.priority < b.priority


class TimedFuture(Future):
    def __init__(self, *args, **kwargs):
        self.__timing = [None, None]  # [started, finished/cancelled]
        super().__init__(*args, **kwargs)

    def get_timing(self):
        """\
        Return the timing data for this future in the form ``(started, finished)``.

        The ``started`` value can be either a timestamp or ``None`` (if the
        future has not been started.) The ``finished`` value can also be either
        a timestamp or ``None`` (if the future has not been either completed or
        cancelled.)

        There are some idiosyncrasies with the way the timings are recorded:

        - The ``started`` value will generally not be ``None`` if the
          ``finished`` value is also not ``None``. However, for a future that
          was marked as cancelled and has yet to be attempted to be executed,
          the ``finished`` value may be set while the ``started`` value is
          ``None``.
        - Similarly, the ``started`` value will generally be equal to or less
          than the ``finished`` value (ignoring non-monotonic clock phenomena.)
          However, for a future was is marked as cancelled prior to execution,
          the ``finished`` time (when the future was cancelled) may be before
          the ``started`` time (when the future was attempted to be executed.)
        """
        return tuple(self.__timing)

    def set_running_or_notify_cancel(self, *args, **kwargs):
        result = super().set_running_or_notify_cancel(*args, **kwargs)
        # This method can only be called once (the second invocation will raise
        # a ``RuntimeError``) so if we've gotten this far we can be reasonably
        # confident that the start time hasn't been set.
        self.__timing[0] = time()
        return result

    def cancel(self, *args, **kwargs):
        with self._condition:
            # Futures can only be marked as cancelled if they are neither
            # running or finished (we have to duplicate this check that is also
            # performed in the superclass to ensure the timing is set before
            # callbacks are invoked.) As long as the future is in the correct
            # state, this call is guaranteed to succeed. This method can be
            # called multiple times, but we only record the first time the
            # future was cancelled.
            if self._state not in [RUNNING, FINISHED] and self.__timing[1] is None:
                self.__timing[1] = time()
            return super().cancel(*args, **kwargs)

    def set_result(self, *args, **kwargs):
        with self._condition:
<<<<<<< HEAD
            result = super().set_result(*args, **kwargs)
            self.__timing[1] = time()
=======
            _time = time()
            result = super().set_result(*args, **kwargs)
            self.__timing[1] = _time
>>>>>>> 97e6c38d
            return result

    def set_exception(self, *args, **kwargs):
        with self._condition:
            self.__timing[1] = time()
            return super().set_exception(*args, **kwargs)


class Executor:
    """
    This class provides an API for executing tasks in different contexts
    (immediately, or asynchronously.)

    NOTE: This is *not* compatible with the ``concurrent.futures.Executor``
    API! Rather than ``submit`` accepting the function arguments, the function
    must already have the argument values bound (via ``functools.partial`` or
    similar), and ``submit`` passes all additional arguments to ``queue.put``
    to allow controlling whether or not queue insertion should be blocking.
    """

    Future = TimedFuture

    def submit(self, callable, priority=0, block=True, timeout=None):
        """
        Enqueue a task to be executed, returning a ``TimedFuture``.

        All implementations *must* accept the ``callable`` parameter, but other
        parameters may or may not be implemented, depending on the specific
        implementation used.
        """
        raise NotImplementedError


class SynchronousExecutor(Executor):
    """
    This executor synchronously executes callables in the current thread.

    This is primarily exists to provide API compatibility with
    ``ThreadedExecutor`` for calls that do not do significant I/O.
    """

    # TODO: The ``Future`` implementation here could be replaced with a
    # lock-free future for efficiency.

    def submit(self, callable, *args, **kwargs):
        """
        Immediately execute a callable, returning a ``TimedFuture``.
        """
        future = self.Future()
        assert future.set_running_or_notify_cancel()
        try:
            result = callable()
        except Exception as e:
            future.set_exception(e)
        else:
            future.set_result(result)
        return future


class ThreadedExecutor(Executor):
    """\
    This executor provides a method of executing callables in a threaded worker
    pool. The number of outstanding requests can be limited by the ``maxsize``
    parameter, which has the same behavior as the parameter of the same name
    for the ``PriorityQueue`` constructor.

    All threads are daemon threads and will remain alive until the main thread
    exits. Any items remaining in the queue at this point may not be executed!
    """

    def __init__(self, worker_count=1, maxsize=0):
        self.__worker_count = worker_count
        self.__workers = set()
        self.__started = False
        self.__queue = PriorityQueue(maxsize)
        self.__lock = threading.Lock()

    def __worker(self):
        queue = self.__queue
        while True:
            priority, (function, future) = queue.get(True)
            if not future.set_running_or_notify_cancel():
                continue
            try:
                result = function()
            except Exception as e:
                future.set_exception(e)
            else:
                future.set_result(result)
            queue.task_done()

    def start(self):
        with self.__lock:
            if self.__started:
                return

            for i in range(self.__worker_count):
                t = threading.Thread(target=self.__worker)
                t.daemon = True
                t.start()
                self.__workers.add(t)

            self.__started = True

    def submit(self, callable, priority=0, block=True, timeout=None):
        """\
        Enqueue a task to be executed, returning a ``TimedFuture``.

        Tasks can be prioritized by providing a value for the ``priority``
        argument, which follows the same specification as the standard library
        ``Queue.PriorityQueue`` (lowest valued entries are retrieved first.)

        If the worker pool has not already been started, calling this method
        will cause all of the worker threads to start running.
        """
        if not self.__started:
            self.start()

        future = self.Future()
        task = PriorityTask(priority, (callable, future))
        try:
            self.__queue.put(task, block=block, timeout=timeout)
        except Full as error:
            if future.set_running_or_notify_cancel():
                future.set_exception(error)
        return future


class FutureSet:
    """\
    Coordinates a set of ``Future`` objects (either from
    ``concurrent.futures``, or otherwise API compatible), and allows for
    attaching a callback when all futures have completed execution.
    """

    def __init__(self, futures):
        self.__pending = set(futures)
        self.__completed = set()
        self.__callbacks = []
        self.__lock = threading.Lock()

        for future in futures:
            future.add_done_callback(self.__mark_completed)

    def __iter__(self):
        with self.__lock:
            futures = self.__pending | self.__completed
        return iter(futures)

    def __execute_callback(self, callback):
        try:
            callback(self)
        except Exception as error:
            logger.warning("Error when calling callback %r: %s", callback, error, exc_info=True)

    def __mark_completed(self, future):
        with self.__lock:
            self.__pending.remove(future)
            self.__completed.add(future)
            remaining = len(self.__pending)

        if remaining == 0:
            for callback in self.__callbacks:
                self.__execute_callback(callback)

    def add_done_callback(self, callback):
        with self.__lock:
            remaining = len(self.__pending)
            if remaining > 0:
                self.__callbacks.append(callback)

        if remaining == 0:
            self.__execute_callback(callback)<|MERGE_RESOLUTION|>--- conflicted
+++ resolved
@@ -92,14 +92,9 @@
 
     def set_result(self, *args, **kwargs):
         with self._condition:
-<<<<<<< HEAD
-            result = super().set_result(*args, **kwargs)
-            self.__timing[1] = time()
-=======
             _time = time()
             result = super().set_result(*args, **kwargs)
             self.__timing[1] = _time
->>>>>>> 97e6c38d
             return result
 
     def set_exception(self, *args, **kwargs):
